  
#!/usr/bin/env python

import configparser
import json
import os
import re
import sys
import queue
import threading
import time
import requests
from getpass import getpass
import requests

try:
    from gpsoauth import google
except ImportError:
    from pkgxtra.gpsoauth import google

exitFlag = False


def getGoogleAccountTokenFromAuth():

    b64_key_7_3_29 = (b"AAAAgMom/1a/v0lblO2Ubrt60J2gcuXSljGFQXgcyZWveWLEwo6prwgi3"
                      b"iJIZdodyhKZQrNWp5nKJ3srRXcUW+F1BD3baEVGcmEgqaLZUNBjm057pK"
                      b"RI16kB0YppeGx5qIQ5QjKzsR8ETQbKLNWgRY0QRNVz34kMJR3P/LgHax/"
                      b"6rmf5AAAAAwEAAQ==")

    android_key_7_3_29 = google.key_from_b64(b64_key_7_3_29)
    encpass = google.signature(gmail, passw, android_key_7_3_29)

    payload = {
        'Email':gmail,
        'EncryptedPasswd':encpass,
        'app':client_pkg,
        'client_sig':client_sig,
        'parentAndroidId':devid
    }

    request = requests.post('https://android.clients.google.com/auth', data=payload)
    token = re.search('Token=(.*?)\n', request.text)

    if token:
        return token.group(1)

    quit(request.text)


def getGoogleDriveToken(token):
    payload = {
        'Token': token,
        'app': pkg,
        'client_sig': sig,
        'device': devid,
        'google_play_services_version': client_ver,
        'service': 'oauth2:https://www.googleapis.com/auth/drive.appdata https://www.googleapis.com/auth/drive.file',
        'has_permission': '1'
    }
    request = requests.post('https://android.clients.google.com/auth', data=payload)
    answer = request.text if request.text[-1] == '\n' else "%s\n" % request.text
    token = re.search('Auth=(.*?)\n', answer)
    if token:
        return token.group(1)

    quit(answer)

def rawGoogleDriveRequest(bearer, url):
    headers = {
        'Authorization': 'Bearer ' + bearer,
        'User-Agent': 'WhatsApp/2.19.291 Android/5.1.1 Device/samsung-SM-N950W',
        'Content-Type': 'application/json; charset=UTF-8',
        'Connection': 'Keep-Alive',
        'Accept-Encoding': 'gzip'
    }
    request = requests.get(url, headers=headers)
    return request.text

def gDriveFileMapRequest(bearer, nextPageToken):
    header = {
        'Authorization': 'Bearer ' + bearer,
        'User-Agent': 'WhatsApp/2.19.291 Android/5.1.1 Device/samsung-SM-N950W',
        'Content-Type': 'application/json; charset=UTF-8',
<<<<<<< HEAD
        'Connection': 'Keep-Alive', 'Accept-Encoding': 'gzip'
=======
        'Connection': 'Keep-Alive',
        'Accept-Encoding': 'gzip'
>>>>>>> a41d40cb
    }
    url = "https://backup.googleapis.com/v1/clients/wa/backups/{}/files?pageToken={}&pageSize=5000".format(celnumbr, nextPageToken)
    request = requests.get(url, headers=header)
    return request.text

def downloadFileGoogleDrive(bearer, url, local):
    if not os.path.exists(os.path.dirname(local)):
        os.makedirs(os.path.dirname(local))
    if os.path.isfile(local):
        os.remove(local)
    headers = {'Authorization': 'Bearer '+bearer}
    request = requests.get(url, headers=headers, stream=True)
    request.raw.decode_content = True
    if request.status_code == 200:
        with open(local, 'wb') as asset:
            for chunk in request.iter_content(1024):
                asset.write(chunk)
    print('Downloaded: "'+local+'".')

def gDriveFileMap(nextPageToken):
    global bearer
    data = gDriveFileMapRequest(bearer, nextPageToken)
    jres = json.loads(data)

<<<<<<< HEAD
=======
    incomplete_backup_marker = False
>>>>>>> a41d40cb
    description_url = 'https://backup.googleapis.com/v1/clients/wa/backups/'+celnumbr

    description = rawGoogleDriveRequest(bearer, description_url)
    if not 'files' in jres:
        quit('Unable to locate google drive file map for: '+pkg)

<<<<<<< HEAD
=======
    try:
        if 'invisible' in description['title']:
            for p in result['properties']:
                if (p['key'] == 'incomplete_backup_marker') and (p['value'] == 'true'):
                    incomplete_backup_marker = True
    except:
        pass
>>>>>>> a41d40cb
    if len(jres) == 0:
        quit(pkg + ' has no backup filemap, make sure the backup is ok')
    files = jres['files']
    if 'nextPageToken' in jres.keys():
        descriptionOnThisPage, filesOnThisPage = gDriveFileMap(jres['nextPageToken'])
        description += descriptionOnThisPage
        files += filesOnThisPage
    return description, files
 
def getConfigs(askpassword=False):
    global gmail, passw, devid, pkg, sig, client_pkg, client_sig, client_ver, celnumbr
    config = configparser.RawConfigParser()
    try:
        config.read('settings.cfg')
        gmail = config.get('auth', 'gmail')
        if askpassword:
            try:
                passw = getpass("Enter your password for {}: ".format(gmail))
            except KeyboardInterrupt:
               quit('\nCancelled!')
        else:
            passw = config.get('auth', 'passw')
        devid = config.get('auth', 'devid')
        celnumbr = config.get('auth', 'celnumbr')
        pkg = config.get('app', 'pkg')
        sig = config.get('app', 'sig')
        client_pkg = config.get('client', 'pkg')
        client_sig = config.get('client', 'sig')
        client_ver = config.get('client', 'ver')
    except(configparser.NoSectionError, configparser.NoOptionError):
        quit('The "settings.cfg" file is missing or corrupt!')

def jsonPrint(data):
    print(json.dumps(json.loads(data), indent=4, sort_keys=True))

def createSettingsFile():
    with open('settings.cfg', 'w') as cfg:
        cfg.write('[auth]\n'
                  'gmail = alias@gmail.com\n'
                  'passw = yourpassword\n'
                  'devid = 0000000000000000\n'
                  'celnumbr = BACKUPPHONENUMBER\n\n'
                  '[app]\n'
                  'pkg = com.whatsapp\n'
                  'sig = 38a0f7d505fe18fec64fbf343ecaaaf310dbd799\n\n'
                  '[client]\n'
                  'pkg = com.google.android.gms\n'
                  'sig = 38918a453d07199354f8b19af05ec6562ced5788\n'
                  'ver = 9877000')

def getSingleFile(data, asset):
    data = json.loads(data)
    for entries in data:
        if entries['f'] == asset:
            return entries['f'], entries['m'], entries['r'], entries['s']

class myThread(threading.Thread):
    def __init__(self, threadID, name, q):
        threading.Thread.__init__(self)
        self.threadID = threadID
        self.name = name
        self.q = q
    def run(self):
        print('Initiated: ' + self.name)
        process_data(self.name, self.q)
        print('Terminated: ' + self.name)

def process_data(threadName, q):
    while not exitFlag:
        queueLock.acquire()
        if not workQueue.empty():
            data = q.get()
            queueLock.release()
            getMultipleFilesThread(data['bearer'], data['entries_r'], data['local'], threadName, data['progress'], data['max'])
        else:
            queueLock.release()
        time.sleep(1)

def getMultipleFilesThread(bearer, entries_r, local, threadName, progress, max_len):
    url = entries_r
    folder_t = os.path.dirname(local)
    if not os.path.exists(folder_t):
        try:
            os.makedirs(folder_t)
        #Other thead was trying to create the same 'folder'
        except FileExistsError:
            pass

    if os.path.isfile(local):
        os.remove(local)
    headers = {
        'Authorization': 'Bearer ' + bearer,
        'User-Agent': 'WhatsApp/2.19.291 Android/5.1.1 Device/samsung-SM-N950W',
        'Content-Type': 'application/json; charset=UTF-8',
        'Connection': 'Keep-Alive',
        'Accept-Encoding': 'gzip'
    }
    request = requests.get(url, headers=headers, stream=True)
    request.raw.decode_content = True
    if request.status_code == 200:
        with open(local, 'wb') as asset:
            for chunk in request.iter_content(1024):
                asset.write(chunk)
    print(threadName + '=> Downloaded: "' + local + '".\nProgress: {:3.5f}%'.format(progress*100/max_len))


queueLock = threading.Lock()
workQueue = queue.Queue(9999999)

def getMultipleFiles(data, folder):
    threadList = ["Thread-" + str(thread_num) for thread_num in range(1, 21)]
    threads = []
    threadID = 1
    global exitFlag
    for tName in threadList:
        thread = myThread(threadID, tName, workQueue)
        thread.start()
        threads.append(thread)
        threadID += 1

    progress = 1
    max_len = len(data)
    url_file = 'https://backup.googleapis.com/v1/'
    queueLock.acquire()

    for entries in data:
        name = entries['name']
        local = folder+os.path.sep+name.split('files/')[1].replace("/", os.path.sep)
        if os.path.isfile(local) and 'database' not in local.lower():
            print('Skipped: "'+local+'".')
        else:
            workQueue.put({
                'bearer': bearer,
                'entries_r': url_file + name + '?alt=media',
                'local': local,
                'progress': progress,
                'max': max_len
                })
            progress += 1
    queueLock.release()
    while not workQueue.empty():
        pass
    exitFlag = True
    for t in threads:
        t.join()
    print("File List Downloaded")
 
def runMain(mode, args):
    global bearer
    global exitFlag

    if not os.path.isfile('settings.cfg'):
        createSettingsFile()
    getConfigs('-p' in args)
    bearer = getGoogleDriveToken(getGoogleAccountTokenFromAuth())
    description, files = gDriveFileMap("")
    if mode == 'info':
        print(description)
    elif mode == 'list':
        for i, drive in enumerate(files):
            if len(files) > 1:
                print("Backup: "+str(i))
            print('/'.join(drive['name'].split('/')[5:]))

    elif mode == 'sync':
        exitFlag = False
        folder = 'WhatsApp'
        getMultipleFiles(files, folder)

def main():
    args = len(sys.argv)
    usage = '\nUsage: python '+str(sys.argv[0])+' -help|-vers|-info|-list|-sync [-p]\n'
    if  args < 2 or str(sys.argv[1]) == '-help' or str(sys.argv[1]) == 'help':
        print(usage + '\nExamples:\n')
        print('python '+str(sys.argv[0])+' -help (this help screen)')
        print('python '+str(sys.argv[0])+' -vers (version information)')
        print('python '+str(sys.argv[0])+' -info (google drive app settings)')
        print('python '+str(sys.argv[0])+' -list (list all availabe files)')
        print('python '+str(sys.argv[0])+' -sync (sync all files locally)')
        print('\nYou can add -p flag to ask for password instead of using from settings.cfg')
    elif str(sys.argv[1]) == '-info' or str(sys.argv[1]) == 'info':
        runMain('info', sys.argv)
    elif str(sys.argv[1]) == '-list' or str(sys.argv[1]) == 'list':
        runMain('list', sys.argv)
    elif str(sys.argv[1]) == '-sync' or str(sys.argv[1]) == 'sync':
        runMain('sync', sys.argv)
    elif str(sys.argv[1]) == '-vers' or str(sys.argv[1]) == 'vers':
        print('\nWhatsAppGDExtract Version 1.2 Copyright (C) 2016 by TripCode\n')
    else:
        quit(usage)

if __name__ == "__main__":
    main()<|MERGE_RESOLUTION|>--- conflicted
+++ resolved
@@ -82,12 +82,7 @@
         'Authorization': 'Bearer ' + bearer,
         'User-Agent': 'WhatsApp/2.19.291 Android/5.1.1 Device/samsung-SM-N950W',
         'Content-Type': 'application/json; charset=UTF-8',
-<<<<<<< HEAD
-        'Connection': 'Keep-Alive', 'Accept-Encoding': 'gzip'
-=======
-        'Connection': 'Keep-Alive',
-        'Accept-Encoding': 'gzip'
->>>>>>> a41d40cb
+
     }
     url = "https://backup.googleapis.com/v1/clients/wa/backups/{}/files?pageToken={}&pageSize=5000".format(celnumbr, nextPageToken)
     request = requests.get(url, headers=header)
@@ -112,26 +107,12 @@
     data = gDriveFileMapRequest(bearer, nextPageToken)
     jres = json.loads(data)
 
-<<<<<<< HEAD
-=======
-    incomplete_backup_marker = False
->>>>>>> a41d40cb
     description_url = 'https://backup.googleapis.com/v1/clients/wa/backups/'+celnumbr
 
     description = rawGoogleDriveRequest(bearer, description_url)
     if not 'files' in jres:
         quit('Unable to locate google drive file map for: '+pkg)
 
-<<<<<<< HEAD
-=======
-    try:
-        if 'invisible' in description['title']:
-            for p in result['properties']:
-                if (p['key'] == 'incomplete_backup_marker') and (p['value'] == 'true'):
-                    incomplete_backup_marker = True
-    except:
-        pass
->>>>>>> a41d40cb
     if len(jres) == 0:
         quit(pkg + ' has no backup filemap, make sure the backup is ok')
     files = jres['files']
